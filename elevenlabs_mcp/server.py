--- conflicted
+++ resolved
@@ -23,6 +23,8 @@
 load_dotenv()
 api_key = os.getenv("ELEVENLABS_API_KEY")
 base_path = os.getenv("ELEVENLABS_MCP_BASE_PATH")
+DEFAULT_VOICE_ID = "9BWtsMINqrJLrRacOk9x"
+
 
 if not api_key:
     raise ValueError("ELEVENLABS_API_KEY environment variable is required")
@@ -33,28 +35,25 @@
 
 @mcp.tool(
     description="""Convert text to speech with a given voice and save the output audio file to a given directory.
-    Directory is optional, if not provided, the output file will be saved to $HOME/Desktop."""
+    Directory is optional, if not provided, the output file will be saved to $HOME/Desktop.
+    Only one of voice_id or voice_name can be provided. If no are provided, the default voice will be used."""
 )
 def text_to_speech(
     text: str,
-<<<<<<< HEAD
-    voice_id: str = "9BWtsMINqrJLrRacOk9x",
+    voice_name: str | None = None,
     output_directory: str | None = None,
-=======
-    voice_name: str = "Adam",
+    voice_id: str | None = None,
     stability: float = 0.5,
     similarity_boost: float = 0.75,
     style: float = 0,
     use_speaker_boost: bool = True,
     speed: float = 1.0,
-    output_directory: str = "",
->>>>>>> 9b3c9ecb
 ):
     """Convert text to speech with a given voice and save the output audio file to a given directory.
 
     Args:
         text (str): The text to convert to speech.
-        voice_name (str, optional): The name of the voice to use, if not provided uses the "Adam" voice.
+        voice_name (str, optional): The name of the voice to use.
         stability (float, optional): Stability of the generated audio. Determines how stable the voice is and the randomness between each generation. Lower values introduce broader emotional range for the voice. Higher values can result in a monotonous voice with limited emotion.
         similarity_boost (float, optional): Similarity boost of the generated audio. Determines how closely the AI should adhere to the original voice when attempting to replicate it.
         style (float, optional): Style of the generated audio. Determines the style exaggeration of the voice. This setting attempts to amplify the style of the original speaker. It does consume additional computational resources and might increase latency if set to anything other than 0.
@@ -66,28 +65,30 @@
     Returns:
         List containing text content and audio data as embedded resource
     """
-<<<<<<< HEAD
-=======
     if text == "":
         make_error("Text is required.")
 
-    voices = client.voices.search(search=voice_name)
-
-    if len(voices.voices) == 0:
-        make_error("No voices found with that name.")
-
-    voice = next((v for v in voices.voices if v.name == voice_name), None)
-
-    if voice is None:
-        make_error(f"Voice with name: {voice_name} does not exist.")
-
->>>>>>> 9b3c9ecb
+    if voice_id is not None and voice_name is not None:
+        make_error("voice_id and voice_name cannot both be provided.")
+
+    if voice_id is not None:
+        voice = client.voices.get(voice_id=voice_id)
+    elif voice_name is not None:
+        voices = client.voices.search(search=voice_name)
+        if len(voices.voices) == 0:
+            make_error("No voices found with that name.")
+        voice = next((v for v in voices.voices if v.name == voice_name), None)
+        if voice is None:
+            make_error(f"Voice with name: {voice_name} does not exist.")
+
+    voice_id = voice.voice_id if voice else DEFAULT_VOICE_ID
+
     output_path = make_output_path(output_directory, base_path)
     output_file_name = make_output_file("tts", text, output_path, "mp3")
 
     audio_data = client.text_to_speech.convert(
         text=text,
-        voice_id=voice.voice_id,
+        voice_id=voice_id,
         model_id="eleven_multilingual_v2",
         output_format="mp3_44100_128",
         voice_settings={
@@ -160,13 +161,8 @@
 
 
 @mcp.tool(
-<<<<<<< HEAD
     description="""Convert text description of a sound effect to sound effect with a given duration and save the output audio file to a given directory. 
     Directory is optional, if not provided, the output file will be saved to $HOME/Desktop.
-=======
-    description="""Convert text description of a sound effect to sound effect with a given duration and save the output audio file to a given directory.
-    Directory is optional, if not provided, the output file will be saved to $HOME/Desktop of a user.
->>>>>>> 9b3c9ecb
     Duration must be between 0.5 and 5 seconds."""
 )
 def text_to_sound_effects(
@@ -217,10 +213,10 @@
     ]
 
 
-<<<<<<< HEAD
 @mcp.tool(description="Get details of a specific voice.")
-=======
-@mcp.tool(description="Search for voices by search term. Returns all voices if no search term is provided. Searches in name, description, labels and category.")
+@mcp.tool(
+    description="Search for voices by search term. Returns all voices if no search term is provided. Searches in name, description, labels and category."
+)
 def search_voices(
     search: str | None = None,
     sort: Literal["created_at_unix", "name"] = "name",
@@ -236,7 +232,9 @@
     Returns:
         List of voices that match the search criteria.
     """
-    response = client.voices.search(search=search, sort=sort, sort_direction=sort_direction)
+    response = client.voices.search(
+        search=search, sort=sort, sort_direction=sort_direction
+    )
     return [
         McpVoice(id=voice.voice_id, name=voice.name, category=voice.category)
         for voice in response.voices
@@ -244,7 +242,6 @@
 
 
 @mcp.resource("voice://{voice_id}")
->>>>>>> 9b3c9ecb
 def get_voice(voice_id: str) -> McpVoice:
     """Get details of a specific voice."""
     response = client.voices.get(voice_id=voice_id)
@@ -272,7 +269,8 @@
 
 
 @mcp.tool(
-    description="Isolate audio from a file and save the output audio file to a given directory. Directory is optional, if not provided, the output file will be saved to $HOME/Desktop."
+    description="""Isolate audio from a file and save the output audio file to a given directory. 
+    Directory is optional, if not provided, the output file will be saved to $HOME/Desktop."""
 )
 def isolate_audio(
     input_file_path: str, output_directory: str | None = None
@@ -304,7 +302,6 @@
     return TextContent(type="text", text=f"{subscription.model_dump_json(indent=2)}")
 
 
-<<<<<<< HEAD
 @mcp.tool(description="Create a conversational AI agent with custom configuration")
 def create_agent(
     name: str,
@@ -446,15 +443,18 @@
 
     return TextContent(
         type="text",
-        text=f"""Agent Details: Name: {response.name}, Agent ID: {response.agent_id}, Voice Configuration: {voice_info}, Created At: {datetime.fromtimestamp(response.metadata.created_at_unix_secs).strftime("%Y-%m-%d %H:%M:%S")}""",
-=======
-@mcp.tool(description="Transform audio from one voice to another using provided audio files")
+        text=f"Agent Details: Name: {response.name}, Agent ID: {response.agent_id}, Voice Configuration: {voice_info}, Created At: {datetime.fromtimestamp(response.metadata.created_at_unix_secs).strftime("%Y-%m-%d %H:%M:%S")}",
+    )
+
+
+@mcp.tool(
+    description="Transform audio from one voice to another using provided audio files"
+)
 def speech_to_speech(
     input_file_path: str,
     voice_name: str = "Adam",
     output_directory: str = "",
 ) -> TextContent:
-
     voices = client.voices.search(search=voice_name)
 
     if len(voices.voices) == 0:
@@ -484,12 +484,13 @@
         f.write(audio_bytes)
 
     return TextContent(
-        type="text",
-        text=f"Success. File saved as: {output_path / output_file_name}"
-    )
-
-
-@mcp.tool(description="Create voice previews from a text prompt. Creates three previews with slight variations. Saves the previews to a given directory. If no text is provided, the tool will auto-generate text.")
+        type="text", text=f"Success. File saved as: {output_path / output_file_name}"
+    )
+
+
+@mcp.tool(
+    description="Create voice previews from a text prompt. Creates three previews with slight variations. Saves the previews to a given directory. If no text is provided, the tool will auto-generate text."
+)
 def text_to_voice(
     voice_description: str,
     text: str | None = None,
@@ -509,7 +510,9 @@
     generated_voice_ids = []
 
     for preview in previews.previews:
-        output_file_name = make_output_file("voice_design", preview.generated_voice_id, output_path, "mp3", full_id=True)
+        output_file_name = make_output_file(
+            "voice_design", preview.generated_voice_id, output_path, "mp3", full_id=True
+        )
         generated_voice_ids.append(preview.generated_voice_id)
         audio_bytes = base64.b64decode(preview.audio_base_64)
 
@@ -518,17 +521,18 @@
 
     return TextContent(
         type="text",
-        text=f"Success. Files saved at: {output_path}. Generated voice IDs are: {', '.join(generated_voice_ids)}"
-    )
-
-
-@mcp.tool(description="Add a generated voice to the voice library. Uses the voice ID from the `text_to_voice` tool.")
+        text=f"Success. Files saved at: {output_path}. Generated voice IDs are: {', '.join(generated_voice_ids)}",
+    )
+
+
+@mcp.tool(
+    description="Add a generated voice to the voice library. Uses the voice ID from the `text_to_voice` tool."
+)
 def create_voice_from_preview(
     generated_voice_id: str,
     voice_name: str,
     voice_description: str,
 ) -> TextContent:
-
     voice = client.text_to_voice.create_voice_from_preview(
         voice_name=voice_name,
         voice_description=voice_description,
@@ -537,8 +541,7 @@
 
     return TextContent(
         type="text",
-        text=f"Success. Voice created: {voice.name} with ID:{voice.voice_id}"
->>>>>>> 9b3c9ecb
+        text=f"Success. Voice created: {voice.name} with ID:{voice.voice_id}",
     )
 
 
